use std::{collections::HashMap, fs::File, sync::Arc};

use cranelift::{
    codegen::{
        ir::{immediates::Offset32, Function, StackSlot, UserFuncName},
        isa::TargetIsa,
        Context,
    },
    prelude::*,
};
use cranelift_module::{DataDescription, FuncId, Module};
use cranelift_object::{object::read::macho::FatArch, ObjectBuilder, ObjectModule};
use miette::{miette, IntoDiagnostic};
use tracing::info;

use crate::ast::{Declaration, Expression, Program, Statement};

pub struct CodeGen {
    mod_name: String,
    obj_module: ObjectModule,
    functions: Vec<FunctionContext>,
}

#[derive(Clone, Debug)]
struct FunctionContext {
    name: String,
    param_types: Vec<String>,
    returns: Option<String>,
    vars: HashMap<String, VarInfo>,
    func_id: FuncId,
}

impl FunctionContext {
    fn new(name: String, id: FuncId, param_types: Vec<String>, returns: Option<String>) -> Self {
        Self {
            name,
            param_types,
            returns,
            vars: HashMap::new(),
            func_id: id,
        }
    }

    fn declare_var(&mut self, name: &str, type_: String, slot: StackSlot) -> VarInfo {
        self.vars.insert(name.to_string(), VarInfo { slot, type_ });
        self.vars[name].clone()
    }
}

#[derive(Debug, Clone)]
struct VarInfo {
    slot: StackSlot,
    type_: String,
}

impl CodeGen {
    pub fn new(mod_name: String, target: Arc<dyn TargetIsa>) -> miette::Result<Self> {
        let obj_builder = ObjectBuilder::new(
            target,
            mod_name.bytes().collect::<Vec<_>>(),
            cranelift_module::default_libcall_names(),
        )
        .into_diagnostic()?;
        Ok(Self {
            mod_name,
            obj_module: ObjectModule::new(obj_builder),
            functions: Vec::new(),
        })
    }

    fn insert_func<S: ToString>(
        &mut self,
        name: S,
        id: FuncId,
        param_types: Vec<String>,
        returns: Option<String>,
    ) -> usize {
        self.functions.push(FunctionContext::new(
            name.to_string(),
            id,
            param_types,
            returns,
        ));
        self.functions.len() - 1
    }

    pub fn compile(mut self, program: Program) -> miette::Result<()> {
        for decl in &program.declarations {
            match decl {
                Declaration::ExternTask {
                    name,
                    params: args,
                    returns,
                } => {
                    let mut sig = Signature::new(self.obj_module.isa().default_call_conv());
                    for (_, ty) in args {
                        sig.params
                            .push(AbiParam::new(self.to_cranelift_type(ty).unwrap()))
                    }
                    if let Some(ret) = returns {
                        sig.returns
                            .push(AbiParam::new(self.to_cranelift_type(ret).unwrap()));
                    }

                    let id = self
                        .obj_module
                        .declare_function(name, cranelift_module::Linkage::Import, &sig)
                        .into_diagnostic()?;

                    let _fn_idx = self.insert_func(
                        name,
                        id,
                        args.iter().map(|(_, ty)| ty.clone()).collect(),
                        returns.clone(),
                    );
                }
                Declaration::Task {
                    name,
                    params,
                    returns,
                    body,
                } => {
                    let mut sig = Signature::new(self.obj_module.isa().default_call_conv());
                    for (_, ty) in params {
                        sig.params
                            .push(AbiParam::new(self.to_cranelift_type(ty).unwrap()))
                    }
                    if let Some(ret) = returns {
                        sig.returns
                            .push(AbiParam::new(self.to_cranelift_type(ret).unwrap()));
                    }

                    info!("{name} {:?}", params);

                    let func_id = self
                        .obj_module
                        .declare_function(name, cranelift_module::Linkage::Export, &sig)
                        .into_diagnostic()?;

                    let fn_idx = self.insert_func(
                        name,
                        func_id,
                        params.iter().map(|(_, ty)| ty.clone()).collect(),
                        returns.clone(),
                    );
                    let fn_name = UserFuncName::user(0, fn_idx as u32);

                    let mut func = Function::with_name_signature(fn_name, sig);
                    let mut func_ctx = FunctionBuilderContext::new();
                    let mut func_builder = FunctionBuilder::new(&mut func, &mut func_ctx);

                    let fn_entry = func_builder.create_block();
                    func_builder.append_block_params_for_function_params(fn_entry);
                    func_builder.switch_to_block(fn_entry);
                    func_builder.seal_block(fn_entry);

                    for (idx, (arg, type_)) in params.iter().enumerate() {
                        let ty = self.to_cranelift_type(type_).unwrap();
                        let fn_ctx = &mut self.functions[fn_idx];
                        let data = StackSlotData::new(StackSlotKind::ExplicitSlot, ty.bytes());
                        let slot = func_builder.create_sized_stack_slot(data);
                        let params = func_builder.block_params(fn_entry);
                        let param = params[idx];
                        func_builder
                            .ins()
                            .stack_store(param, slot, Offset32::new(0));
                        fn_ctx.declare_var(arg, type_.clone(), slot);
                    }

                    for stmt in body {
                        self.compile_stmt(&mut func_builder, stmt)?;
                    }

                    func_builder.finalize();
                    info!("{}", func.display());

                    let mut ctx = Context::for_function(func);
                    self.obj_module
                        .define_function(func_id, &mut ctx)
                        .into_diagnostic()?;
                }
            }
        }

        let res = self.obj_module.finish();
        let obj_name = format!("{}.o", self.mod_name.trim_end_matches(".tbl"));
        let mut file = File::create(obj_name).into_diagnostic()?;
        res.object.write_stream(&mut file).unwrap();

        Ok(())
    }

    fn compile_stmt(
        &mut self,
        func_builder: &mut FunctionBuilder,
        stmt: &Statement,
    ) -> miette::Result<()> {
        let fn_idx = func_builder.func.name.get_user().unwrap().index;
        let ctx = &self.functions[fn_idx as usize];
        match stmt {
            crate::ast::Statement::Conditional { test, then, else_ } => {
                let then_block = func_builder.create_block();
                let else_block = func_builder.create_block();
                let after_block = func_builder.create_block();

                let test_val = self.compile_expr(func_builder, Some("bool".to_string()), test)?;
                func_builder
                    .ins()
                    .brif(test_val, then_block, &[], else_block, &[]);

                func_builder.seal_block(then_block);
                func_builder.seal_block(else_block);
                func_builder.switch_to_block(then_block);
                for stmt in then {
                    self.compile_stmt(func_builder, stmt)?;
                }
                if let Some(last) = then.last() {
                    if !matches!(last, Statement::Return(_)) {
                        func_builder.ins().jump(after_block, &[]);
                    }
                }
                func_builder.switch_to_block(else_block);
                for stmt in else_ {
                    self.compile_stmt(func_builder, stmt)?;
                }
                if let Some(last) = else_.last() {
                    if !matches!(last, Statement::Return(_)) {
                        func_builder.ins().jump(after_block, &[]);
                    }
                }

                func_builder.seal_block(after_block);
                func_builder.switch_to_block(after_block);
            }
            crate::ast::Statement::Exit => {
                func_builder.ins().return_(&[]);
            }
            crate::ast::Statement::Expression(expr) => {
                self.compile_expr(func_builder, None, expr)?;
            }
            crate::ast::Statement::PointerAssign { ptr, value } => {
                let var = {
                    let fn_ctx = &self.functions[fn_idx as usize];
                    fn_ctx.vars[ptr].clone()
                };
                //let var_addr = func_builder.ins().stack_addr(
                //    self.obj_module.target_config().pointer_type(),
                //    var.slot,
                //    Offset32::new(0),
                //);
                let var_addr = func_builder.ins().stack_load(
                    self.obj_module.target_config().pointer_type(),
                    var.slot,
                    Offset32::new(0),
                );
                let val = self.compile_expr(func_builder, Some(var.type_), value)?;
                func_builder
                    .ins()
                    .store(MemFlags::new(), val, var_addr, Offset32::new(0));
                //func_builder
                //    .ins()
                //    .stack_store(val, var.slot, Offset32::new(0));
            }
            crate::ast::Statement::Return(v) => {
                let mut return_values = vec![];
                if let Some(expr) = v {
                    return_values.push(self.compile_expr(
                        func_builder,
                        ctx.returns.clone(),
                        expr,
                    )?);
                }
                func_builder.ins().return_(&return_values);
            }
            crate::ast::Statement::Schedule { task, args } => {
                func_builder.ins().return_(&[]);
            }
            crate::ast::Statement::VarDecl { name, type_, value } => {
                let ty = self.to_cranelift_type(type_).unwrap();
                let data = StackSlotData::new(StackSlotKind::ExplicitSlot, ty.bytes());
                let slot = func_builder.create_sized_stack_slot(data);
                let fn_ctx = &mut self.functions[fn_idx as usize];
                fn_ctx.declare_var(name, type_.clone(), slot);
                let value = self.compile_expr(func_builder, Some(type_.clone()), value)?;
                func_builder
                    .ins()
                    .stack_store(value, slot, Offset32::new(0));
            }
            crate::ast::Statement::VarAssign { name, value } => {
                let var = {
                    let fn_ctx = &self.functions[fn_idx as usize];
                    fn_ctx.vars[name].clone()
                };
                let val = self.compile_expr(func_builder, Some(var.type_), value)?;
                func_builder
                    .ins()
                    .stack_store(val, var.slot, Offset32::new(0));
            }
        }
        Ok(())
    }

    fn compile_expr(
        &mut self,
        builder: &mut FunctionBuilder,
        type_hint: Option<String>,
        expr: &Expression,
    ) -> miette::Result<Value> {
        let fn_idx = builder.func.name.get_user().unwrap().index;
        let ctx = &self.functions[fn_idx as usize];
        match expr {
            Expression::Literal(literal) => match literal {
                crate::ast::Literal::Int(i) => {
                    if let Some(type_hint) = type_hint {
                        let ty = self.to_cranelift_type(&type_hint).unwrap();
                        Ok(builder.ins().iconst(ty, *i))
                    } else {
                        Err(miette!("No type hint for int literal `{i}`"))
                    }
                }
                crate::ast::Literal::String(s) => {
                    let data_id = self
                        .obj_module
                        .declare_anonymous_data(true, false)
                        .into_diagnostic()?;
                    let mut description = DataDescription::new();
                    description.define(
                        s.clone()
                            .into_bytes()
                            .into_iter()
                            .chain(std::iter::once(0))
                            .collect::<Box<[u8]>>(),
                    );
                    self.obj_module
                        .define_data(data_id, &description)
                        .into_diagnostic()?;
                    let data = self.obj_module.declare_data_in_func(data_id, builder.func);
                    Ok(builder
                        .ins()
                        .global_value(self.obj_module.target_config().pointer_type(), data))

                    //let data = StackSlotData::new(StackSlotKind::ExplicitSlot, s.len() as u32);
                    //let slot = builder.create_sized_stack_slot(data);
                    //for (offset, b) in s.as_bytes().iter().enumerate() {
                    //    let v = builder.ins().iconst(types::I8, *b as i64);
                    //    builder
                    //        .ins()
                    //        .stack_store(v, slot, Offset32::new(offset as i32));
                    //}
                    //Ok(builder.ins().stack_addr(
                    //    self.obj_module.target_config().pointer_type(),
                    //    slot,
                    //    Offset32::new(0),
                    //))
                }
                crate::ast::Literal::Bool(v) => match v {
                    true => Ok(builder.ins().iconst(types::I8, 1)),
                    false => Ok(builder.ins().iconst(types::I8, 0)),
                },
            },
            Expression::Var(v) => {
                let var = &ctx.vars[v];
                Ok(builder.ins().stack_load(
                    self.to_cranelift_type(&var.type_).unwrap(),
                    var.slot,
                    Offset32::new(0),
                ))
            }
            Expression::Call { task, args } => {
                let func_ctx = self.functions.iter().find(|f| &f.name == task).unwrap();
                let func = self
                    .obj_module
                    .declare_func_in_func(func_ctx.func_id, builder.func);
                let mut arg_vals = vec![];
                let param_types = func_ctx.param_types.clone();
                for (arg, ty) in args.iter().zip(param_types) {
                    let v = self.compile_expr(builder, Some(ty), arg)?;
                    arg_vals.push(v);
                }
                let call = builder.ins().call(func, &arg_vals);
                let res = builder.inst_results(call);
                if res.is_empty() {
                    Ok(builder.ins().iconst(types::I8, 0))
                } else {
                    Ok(res[0])
                }
            }
            Expression::BinaryOperation {
                left,
                right,
                operator,
            } => {
                let type_hint_left = self.type_of(ctx, left);
                let type_hint_right = self.type_of(ctx, right);
                let th = match (type_hint_left, type_hint_right) {
                    (None, None) => type_hint,
                    (Some(l), None) => Some(l),
                    (None, Some(r)) => Some(r),
                    (Some(l), Some(r)) => {
                        if l == r {
                            Some(l)
                        } else {
                            return Err(miette!("Conflicting types `{l}` and `{r}`"));
                        }
                    }
                };
                let left = self.compile_expr(builder, th.clone(), left)?;
                let right = self.compile_expr(builder, th, right)?;
                match operator {
                    crate::ast::BinaryOperator::Equal => {
                        Ok(builder.ins().icmp(IntCC::Equal, left, right))
                    }
                    crate::ast::BinaryOperator::Unequal => {
                        Ok(builder.ins().icmp(IntCC::NotEqual, left, right))
                    }
                    crate::ast::BinaryOperator::LessThan => {
                        Ok(builder.ins().icmp(IntCC::SignedLessThan, left, right))
                    }
                    crate::ast::BinaryOperator::LessOrEqual => {
                        Ok(builder
                            .ins()
                            .icmp(IntCC::SignedLessThanOrEqual, left, right))
                    }
                    crate::ast::BinaryOperator::GreaterThan => {
                        Ok(builder.ins().icmp(IntCC::SignedGreaterThan, left, right))
                    }
                    crate::ast::BinaryOperator::GreaterOrEqual => {
                        Ok(builder
                            .ins()
                            .icmp(IntCC::SignedGreaterThanOrEqual, left, right))
                    }
                    crate::ast::BinaryOperator::And => Ok(builder.ins().band(left, right)),
                    crate::ast::BinaryOperator::Or => Ok(builder.ins().bor(left, right)),
                    crate::ast::BinaryOperator::Add => Ok(builder.ins().iadd(left, right)),
                    crate::ast::BinaryOperator::Subtract => Ok(builder.ins().isub(left, right)),
                    crate::ast::BinaryOperator::Multiply => Ok(builder.ins().imul(left, right)),
                    crate::ast::BinaryOperator::Divide => Ok(builder.ins().sdiv(left, right)),
                }
            }
            Expression::UnaryOperation { value, operator } => {
<<<<<<< HEAD
                let ty = self.type_of(ctx, value);
                let val = self.compile_expr(builder, type_hint, value)?;
                match operator {
                    crate::ast::UnaryOperator::Not => Ok(builder.ins().bnot(val)),
                    crate::ast::UnaryOperator::Minus => {
                        let zero = builder.ins().iconst(
                            self.to_cranelift_type(&ty.unwrap())
                                .ok_or(miette!("Expression has no known type"))?,
                            0,
                        );
                        Ok(builder.ins().isub(zero, val))
=======
                let val = self.compile_expr(builder, type_hint.clone(), value)?;
                match operator {
                    crate::ast::UnaryOperator::Dereference => Ok(builder.ins().load(
                        self.to_cranelift_type(&type_hint.unwrap()).unwrap(),
                        MemFlags::new(),
                        val,
                        Offset32::new(0),
                    )),
                    crate::ast::UnaryOperator::Not => Ok(builder.ins().bnot(val)),
                    crate::ast::UnaryOperator::Minus => Ok(builder.ins().ineg(val)),
                    crate::ast::UnaryOperator::Reference => {
                        let Expression::Var(v) = *value.clone() else {panic!()};
                        let ctx = &self.functions[fn_idx as usize];
                        let var = &ctx.vars[&v];
                        Ok(builder.ins().stack_addr(
                            self.obj_module.target_config().pointer_type(),
                            var.slot,
                            Offset32::new(0),
                        ))
>>>>>>> d0c3a23e
                    }
                }
            }
        }
    }

    fn type_of(&self, ctx: &FunctionContext, value: &Expression) -> Option<String> {
        match value {
            Expression::Literal(_) => None,
            Expression::Var(v) => ctx.vars.get(v).map(|var| var.type_.clone()),
            Expression::Call { task, .. } => self
                .functions
                .iter()
                .find(|f| &f.name == task)
                .map(|t| t.returns.clone())?,
            Expression::BinaryOperation { left, right, .. } => {
                if let Some(ty) = self.type_of(ctx, left) {
                    Some(ty)
                } else {
                    self.type_of(ctx, right)
                }
            }
            Expression::UnaryOperation { value, .. } => self.type_of(ctx, value),
        }
    }

    fn to_cranelift_type(&self, type_: &str) -> Option<Type> {
        match type_ {
            "u8" | "i8" | "bool" => Some(types::I8),
            "u16" | "i16" => Some(types::I16),
            "u32" | "i32" => Some(types::I32),
            "u64" | "i64" => Some(types::I64),
            t if t.starts_with('&') => Some(self.obj_module.target_config().pointer_type()),
            _ => None,
        }
    }
}<|MERGE_RESOLUTION|>--- conflicted
+++ resolved
@@ -438,19 +438,6 @@
                 }
             }
             Expression::UnaryOperation { value, operator } => {
-<<<<<<< HEAD
-                let ty = self.type_of(ctx, value);
-                let val = self.compile_expr(builder, type_hint, value)?;
-                match operator {
-                    crate::ast::UnaryOperator::Not => Ok(builder.ins().bnot(val)),
-                    crate::ast::UnaryOperator::Minus => {
-                        let zero = builder.ins().iconst(
-                            self.to_cranelift_type(&ty.unwrap())
-                                .ok_or(miette!("Expression has no known type"))?,
-                            0,
-                        );
-                        Ok(builder.ins().isub(zero, val))
-=======
                 let val = self.compile_expr(builder, type_hint.clone(), value)?;
                 match operator {
                     crate::ast::UnaryOperator::Dereference => Ok(builder.ins().load(
@@ -462,7 +449,9 @@
                     crate::ast::UnaryOperator::Not => Ok(builder.ins().bnot(val)),
                     crate::ast::UnaryOperator::Minus => Ok(builder.ins().ineg(val)),
                     crate::ast::UnaryOperator::Reference => {
-                        let Expression::Var(v) = *value.clone() else {panic!()};
+                        let Expression::Var(v) = *value.clone() else {
+                            panic!()
+                        };
                         let ctx = &self.functions[fn_idx as usize];
                         let var = &ctx.vars[&v];
                         Ok(builder.ins().stack_addr(
@@ -470,7 +459,6 @@
                             var.slot,
                             Offset32::new(0),
                         ))
->>>>>>> d0c3a23e
                     }
                 }
             }
